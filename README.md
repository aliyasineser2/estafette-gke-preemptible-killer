# estafette-gke-preemptible-killer

This small Kubernetes application loop through a given preemptibles node pool and kill a node before the regular [24h
life time of a preemptible VM](https://cloud.google.com/compute/docs/instances/preemptible#limitations).

[![License](https://img.shields.io/github/license/estafette/estafette-gke-preemptible-killer.svg)](https://github.com/estafette/estafette-gke-preemptible-killer/blob/master/LICENSE)

## Why?

When creating a cluster, all the node are created at the same time and should be deleted after 24h of activity. To
prevent large disruption, the estafette-gke-preemptible-killer can be used to kill instances during a random period
of time between 12 and 24h. It makes use of the node annotation to store the time to kill value.

## How does that work

At a given interval, the application get the list of preemptible nodes and check weither the node should be
deleted or not. If the annotation doesn't exist, a time to kill value is added to the node annotation with a
random range between 12h and 24h based on the node creation time stamp.
When the time to kill time is passed, the Kubernetes node is marked as unschedulable, drained and the instance
deleted on GCloud.

## Known limitations

- Pods in selected nodes are deleted, not evicted.
- Currently deletion time is based on node creation time, so if you deploy
  this tool when your instances have over 12h then you may experience a lot
  of nodes getting deleted at once.
- Selecting node pool is not supported yet, the code is processing ALL
  preemptible nodes attached to the cluster, and there is no way to limit it
  even via taints nor annotations
- This tool increases the chances to have many small disruptions instead of
  one major disruption.
- This tool does not guarantee that major disruption is avoided - GCP can
  trigger large disruption because the way preemptible instances are managed.
  Ensure your have PDB and enough of replicas, so for better safety just use
  non-preemptible nodes in different zones. You may also be interested in [estafette-gke-node-pool-shifter](https://github.com/estafette/estafette-gke-node-pool-shifter)

## Usage

You can either use environment variables or flags to configure the following settings:

| Environment variable   | Flag                     | Default  | Description
| ---------------------- | ------------------------ | -------- | -----------------------------------------------------------------
| BLACKLIST_HOURS        | --blacklist-hours        |          | List of UTC time intervals in the form of `09:00 - 12:00, 13:00 - 18:00` in which deletion is NOT allowed
| DRAIN_TIMEOUT          | --drain-timeout          | 300      | Max time in second to wait before deleting a node
| INTERVAL               | --interval (-i)          | 600      | Time in second to wait between each node check
| KUBECONFIG             | --kubeconfig             |          | Provide the path to the kube config path, usually located in ~/.kube/config. This argument is only needed if you're running the killer outside of your k8s cluster
| METRICS_LISTEN_ADDRESS | --metrics-listen-address | :9001    | The address to listen on for Prometheus metrics requests
| METRICS_PATH           | --metrics-path           | /metrics | The path to listen for Prometheus metrics requests
| WHITELIST_HOURS        | --whitelist-hours        |          | List of UTC time intervals in the form of `09:00 - 12:00, 13:00 - 18:00` in which deletion is allowed and preferred

### Create a Google Service Account

In order to have the estafette-gke-preemptible-killer instance delete nodes,
create a service account and give the _compute.instances.delete_ permissions.

You can either create the service account and associate the role using the
GCloud web console or the cli:

```bash
$ export project_id=<PROJECT>
$ gcloud iam --project=$project_id service-accounts create preemptible-killer \
    --display-name preemptible-killer
$ gcloud iam --project=$project_id roles create preemptible_killer \
    --project $project_id \
    --title preemptible-killer \
    --description "Delete compute instances" \
    --permissions compute.instances.delete
$ export service_account_email=$(gcloud iam --project=$project_id service-accounts list --filter preemptible-killer --format 'value([email])')
$ gcloud projects add-iam-policy-binding $project_id \
    --member=serviceAccount:${service_account_email} \
    --role=projects/${project_id}/roles/preemptible_killer
$ gcloud iam --project=$project_id service-accounts keys create \
    --iam-account $service_account_email \
    google_service_account.json
```

### Deploy with Helm

```bash
# Prepare Helm/Tiller
$ kubectl create sa tiller -n kube-system
$ helm init --service-account tiller
$ kubectl create clusterrolebinding tiller \
    --clusterrole=cluster-admin \
    --serviceaccount=kube-system:tiller

# Install
$ helm upgrade estafette-gke-preemptible-killer \
    --namespace estafette \
    --install \
    --set rbac.create=true \
    --set-file googleServiceAccount=./google_service_account.json \
    ./chart/estafette-gke-preemptible-killer
```

### Deploy without Helm

```bash
export NAMESPACE=estafette
export APP_NAME=estafette-gke-preemptible-killer
export TEAM_NAME=tooling
export VERSION=1.1.21
export GO_PIPELINE_LABEL=1.1.21
export GOOGLE_SERVICE_ACCOUNT=$(cat google_service_account.json | base64)
export DRAIN_TIMEOUT=300
export INTERVAL=600
export CPU_REQUEST=10m
export MEMORY_REQUEST=16Mi
export CPU_LIMIT=50m
export MEMORY_LIMIT=128Mi

# Setup RBAC
curl https://raw.githubusercontent.com/estafette/estafette-gke-preemptible-killer/master/rbac.yaml | envsubst | kubectl apply -n ${NAMESPACE} -f -

# Run application
curl https://raw.githubusercontent.com/estafette/estafette-gke-preemptible-killer/master/kubernetes.yaml | envsubst | kubectl apply -n ${NAMESPACE} -f -
```

### Deploy with Kustomize

Create a `kustomization.yaml` file:

```yaml
apiVersion: kustomize.config.k8s.io/v1beta1
kind: Kustomization
namespace: default
commonLabels:
  app: preemptible-killer
bases:
- github.com/coryodaniel/estafette-gke-preemptible-killer//manifests
images:
- name: estafette/estafette-gke-preemptible-killer
  newTag: 1.1.21
secretGenerator:
- name: preemptible-killer-secrets
  files:
  - google-service-account.json=google_service_account.json
  type: "Opaque"
```

Apply manifests:

<<<<<<< HEAD
```bash
kubectl apply -k .
```

=======
>>>>>>> 9606e73e
## Development

To start development run

```bash
git clone git@github.com:estafette/estafette-ci-api.git
cd estafette-ci-api
```

Before committing your changes run

```bash
go test
go mod tidy
go mod vendor
```

### Testing

In order to test your local changes against an external Kubernetes cluster use the following commands:

```bash
# proxy master
kubectl proxy

# in another shell
go build && ./estafette-gke-preemptible-killer -i 10
```

Note: `KUBECONFIG=~/.kube/config` as environment variable can also be used if you don't want to use the `kubectl proxy`
command.

For an all-in-one script that launches a kind cluster with 3 nodes, runs
`estafette-gke-preemptible-killer` and then reports on the kill time, run:
```
go build && ./scripts/all-in-one-test -i 10
```
where `-i 10` are the arguments to be passed to
`estafette-gke-preemptible-killer`, replace with your own test arguments.
For safety, it does not remove the kind cluster it leaves behind.<|MERGE_RESOLUTION|>--- conflicted
+++ resolved
@@ -141,13 +141,10 @@
 
 Apply manifests:
 
-<<<<<<< HEAD
 ```bash
 kubectl apply -k .
 ```
 
-=======
->>>>>>> 9606e73e
 ## Development
 
 To start development run
